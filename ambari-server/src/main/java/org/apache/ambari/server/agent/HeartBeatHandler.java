--- conflicted
+++ resolved
@@ -286,451 +286,6 @@
     host.setRecoveryReport(recoveryReport);
   }
 
-<<<<<<< HEAD
-  protected void processHostStatus(HeartBeat heartbeat, String hostname) throws AmbariException {
-
-    Host host = clusterFsm.getHost(hostname);
-    HealthStatus healthStatus = host.getHealthStatus().getHealthStatus();
-
-    if (!healthStatus.equals(HostHealthStatus.HealthStatus.UNKNOWN)) {
-
-      List<ComponentStatus> componentStatuses = heartbeat.getComponentStatus();
-      //Host status info could be calculated only if agent returned statuses in heartbeat
-      //Or, if a command is executed that can change component status
-      boolean calculateHostStatus = false;
-      String clusterName = null;
-      if (componentStatuses.size() > 0) {
-        calculateHostStatus = true;
-        for (ComponentStatus componentStatus : componentStatuses) {
-          clusterName = componentStatus.getClusterName();
-          break;
-        }
-      }
-
-      if (!calculateHostStatus) {
-        List<CommandReport> reports = heartbeat.getReports();
-        for (CommandReport report : reports) {
-          if (RoleCommand.ACTIONEXECUTE.toString().equals(report.getRoleCommand())) {
-            continue;
-          }
-
-          String service = report.getServiceName();
-          if (actionMetadata.getActions(service.toLowerCase()).contains(report.getRole())) {
-            continue;
-          }
-          if (report.getStatus().equals("COMPLETED")) {
-            calculateHostStatus = true;
-            clusterName = report.getClusterName();
-            break;
-          }
-        }
-      }
-
-      if (calculateHostStatus) {
-        //Use actual component status to compute the host status
-        int masterCount = 0;
-        int mastersRunning = 0;
-        int slaveCount = 0;
-        int slavesRunning = 0;
-
-        StackId stackId;
-        Cluster cluster = clusterFsm.getCluster(clusterName);
-        stackId = cluster.getDesiredStackVersion();
-
-        MaintenanceStateHelper psh = injector.getInstance(MaintenanceStateHelper.class);
-
-        List<ServiceComponentHost> scHosts = cluster.getServiceComponentHosts(heartbeat.getHostname());
-        for (ServiceComponentHost scHost : scHosts) {
-          ComponentInfo componentInfo =
-              ambariMetaInfo.getComponent(stackId.getStackName(),
-                  stackId.getStackVersion(), scHost.getServiceName(),
-                  scHost.getServiceComponentName());
-
-          String status = scHost.getState().name();
-
-          String category = componentInfo.getCategory();
-
-          if (MaintenanceState.OFF == psh.getEffectiveState(scHost, host)) {
-            if (category.equals("MASTER")) {
-              ++masterCount;
-              if (status.equals("STARTED")) {
-                ++mastersRunning;
-              }
-            } else if (category.equals("SLAVE")) {
-              ++slaveCount;
-              if (status.equals("STARTED")) {
-                ++slavesRunning;
-              }
-            }
-          }
-        }
-
-        if (masterCount == mastersRunning && slaveCount == slavesRunning) {
-          healthStatus = HealthStatus.HEALTHY;
-        } else if (masterCount > 0 && mastersRunning < masterCount) {
-          healthStatus = HealthStatus.UNHEALTHY;
-        } else {
-          healthStatus = HealthStatus.ALERT;
-        }
-
-        host.setStatus(healthStatus.name());
-        host.persist();
-      }
-
-      //If host doesn't belong to any cluster
-      if ((clusterFsm.getClustersForHost(host.getHostName())).size() == 0) {
-        healthStatus = HealthStatus.HEALTHY;
-        host.setStatus(healthStatus.name());
-        host.persist();
-      }
-    }
-  }
-
-  protected void processCommandReports(
-      HeartBeat heartbeat, String hostname, Clusters clusterFsm, long now)
-      throws AmbariException {
-    List<CommandReport> reports = heartbeat.getReports();
-
-    // Cache HostRoleCommand entities because we will need them few times
-    List<Long> taskIds = new ArrayList<Long>();
-    for (CommandReport report : reports) {
-      taskIds.add(report.getTaskId());
-    }
-    Collection<HostRoleCommand> commands = actionManager.getTasks(taskIds);
-
-    Iterator<HostRoleCommand> hostRoleCommandIterator = commands.iterator();
-    for (CommandReport report : reports) {
-
-      Long clusterId = null;
-      if (report.getClusterName() != null) {
-        try {
-          Cluster cluster = clusterFsm.getCluster(report.getClusterName());
-          clusterId = Long.valueOf(cluster.getClusterId());
-        } catch (AmbariException e) {
-        }
-      }
-
-      LOG.debug("Received command report: " + report);
-      // Fetch HostRoleCommand that corresponds to a given task ID
-      HostRoleCommand hostRoleCommand = hostRoleCommandIterator.next();
-      HostEntity hostEntity = hostDAO.findByName(hostname);
-      if (hostEntity == null) {
-        LOG.error("Received a command report and was unable to retrieve HostEntity for hostname = " + hostname);
-        continue;
-      }
-
-      // Send event for final command reports for actions
-      if (RoleCommand.valueOf(report.getRoleCommand()) == RoleCommand.ACTIONEXECUTE &&
-          HostRoleStatus.valueOf(report.getStatus()).isCompletedState()) {
-        ActionFinalReportReceivedEvent event = new ActionFinalReportReceivedEvent(
-                clusterId, hostname, report, false);
-        ambariEventPublisher.publish(event);
-      }
-
-      // Skip sending events for command reports for ABORTed commands
-      if (hostRoleCommand.getStatus() == HostRoleStatus.ABORTED) {
-        continue;
-      }
-      if (hostRoleCommand.getStatus() == HostRoleStatus.QUEUED &&
-              report.getStatus().equals("IN_PROGRESS")) {
-        hostRoleCommand.setStartTime(now);
-      }
-
-      // If the report indicates the keytab file was successfully transferred to a host or removed
-      // from a host, record this for future reference
-      if (Service.Type.KERBEROS.name().equalsIgnoreCase(report.getServiceName()) &&
-          Role.KERBEROS_CLIENT.name().equalsIgnoreCase(report.getRole()) &&
-          RoleCommand.CUSTOM_COMMAND.name().equalsIgnoreCase(report.getRoleCommand()) &&
-          RequestExecution.Status.COMPLETED.name().equalsIgnoreCase(report.getStatus())) {
-
-        String customCommand = report.getCustomCommand();
-
-        boolean adding = "SET_KEYTAB".equalsIgnoreCase(customCommand);
-        if (adding || "REMOVE_KEYTAB".equalsIgnoreCase(customCommand)) {
-          WriteKeytabsStructuredOut writeKeytabsStructuredOut;
-          try {
-            writeKeytabsStructuredOut = gson.fromJson(report.getStructuredOut(), WriteKeytabsStructuredOut.class);
-          } catch (JsonSyntaxException ex) {
-            //Json structure was incorrect do nothing, pass this data further for processing
-            writeKeytabsStructuredOut = null;
-          }
-
-          if (writeKeytabsStructuredOut != null) {
-            Map<String, String> keytabs = writeKeytabsStructuredOut.getKeytabs();
-            if (keytabs != null) {
-              for (Map.Entry<String, String> entry : keytabs.entrySet()) {
-                String principal = entry.getKey();
-                if (!kerberosPrincipalHostDAO.exists(principal, hostEntity.getHostId())) {
-                  if (adding) {
-                    kerberosPrincipalHostDAO.create(principal, hostEntity.getHostId());
-                  } else if ("_REMOVED_".equalsIgnoreCase(entry.getValue())) {
-                    kerberosPrincipalHostDAO.remove(principal, hostEntity.getHostId());
-                  }
-                }
-              }
-            }
-          }
-        }
-      }
-
-      //pass custom START, STOP and RESTART
-      if (RoleCommand.ACTIONEXECUTE.toString().equals(report.getRoleCommand()) ||
-         (RoleCommand.CUSTOM_COMMAND.toString().equals(report.getRoleCommand()) &&
-         !("RESTART".equals(report.getCustomCommand()) ||
-         "START".equals(report.getCustomCommand()) ||
-         "STOP".equals(report.getCustomCommand())))) {
-        continue;
-      }
-
-      Cluster cl = clusterFsm.getCluster(report.getClusterName());
-      String service = report.getServiceName();
-      if (service == null || service.isEmpty()) {
-        throw new AmbariException("Invalid command report, service: " + service);
-      }
-      if (actionMetadata.getActions(service.toLowerCase()).contains(report.getRole())) {
-        LOG.debug(report.getRole() + " is an action - skip component lookup");
-      } else {
-        try {
-          Service svc = cl.getService(service);
-          ServiceComponent svcComp = svc.getServiceComponent(report.getRole());
-          ServiceComponentHost scHost = svcComp.getServiceComponentHost(hostname);
-          String schName = scHost.getServiceComponentName();
-
-          if (report.getStatus().equals(HostRoleStatus.COMPLETED.toString())) {
-
-            // Reading component version if it is present
-            if (StringUtils.isNotBlank(report.getStructuredOut())) {
-              ComponentVersionStructuredOut structuredOutput = null;
-              try {
-                structuredOutput = gson.fromJson(report.getStructuredOut(), ComponentVersionStructuredOut.class);
-              } catch (JsonSyntaxException ex) {
-                //Json structure for component version was incorrect
-                //do nothing, pass this data further for processing
-              }
-
-              String newVersion = structuredOutput == null ? null : structuredOutput.version;
-
-              HostComponentVersionAdvertisedEvent event = new HostComponentVersionAdvertisedEvent(cl, scHost, newVersion);
-              versionEventPublisher.publish(event);
-            }
-
-            // Updating stack version, if needed (this is not actually for express/rolling upgrades!)
-            if (scHost.getState().equals(State.UPGRADING)) {
-              scHost.setStackVersion(scHost.getDesiredStackVersion());
-            } else if ((report.getRoleCommand().equals(RoleCommand.START.toString()) ||
-                (report.getRoleCommand().equals(RoleCommand.CUSTOM_COMMAND.toString()) &&
-                    ("START".equals(report.getCustomCommand()) ||
-                    "RESTART".equals(report.getCustomCommand()))))
-                && null != report.getConfigurationTags()
-                && !report.getConfigurationTags().isEmpty()) {
-              LOG.info("Updating applied config on service " + scHost.getServiceName() +
-                ", component " + scHost.getServiceComponentName() + ", host " + scHost.getHostName());
-              scHost.updateActualConfigs(report.getConfigurationTags());
-              scHost.setRestartRequired(false);
-            }
-            // Necessary for resetting clients stale configs after starting service
-            if ((RoleCommand.INSTALL.toString().equals(report.getRoleCommand()) ||
-                (RoleCommand.CUSTOM_COMMAND.toString().equals(report.getRoleCommand()) &&
-                "INSTALL".equals(report.getCustomCommand()))) && svcComp.isClientComponent()){
-              scHost.updateActualConfigs(report.getConfigurationTags());
-              scHost.setRestartRequired(false);
-            }
-            if (RoleCommand.CUSTOM_COMMAND.toString().equals(report.getRoleCommand()) &&
-                !("START".equals(report.getCustomCommand()) ||
-                 "STOP".equals(report.getCustomCommand()))) {
-              //do not affect states for custom commands except START and STOP
-              //lets status commands to be responsible for this
-              continue;
-            }
-
-            if (RoleCommand.START.toString().equals(report.getRoleCommand()) ||
-                (RoleCommand.CUSTOM_COMMAND.toString().equals(report.getRoleCommand()) &&
-                    "START".equals(report.getCustomCommand()))) {
-              scHost.handleEvent(new ServiceComponentHostStartedEvent(schName,
-                  hostname, now));
-              scHost.setRestartRequired(false);
-            } else if (RoleCommand.STOP.toString().equals(report.getRoleCommand()) ||
-                (RoleCommand.CUSTOM_COMMAND.toString().equals(report.getRoleCommand()) &&
-                    "STOP".equals(report.getCustomCommand()))) {
-              scHost.handleEvent(new ServiceComponentHostStoppedEvent(schName,
-                  hostname, now));
-            } else {
-              scHost.handleEvent(new ServiceComponentHostOpSucceededEvent(schName,
-                  hostname, now));
-            }
-          } else if (report.getStatus().equals("FAILED")) {
-
-            if (StringUtils.isNotBlank(report.getStructuredOut())) {
-              try {
-                ComponentVersionStructuredOut structuredOutput = gson.fromJson(report.getStructuredOut(), ComponentVersionStructuredOut.class);
-
-                if (null != structuredOutput.upgradeDirection) {
-                  // TODO: backward compatibility: now state is set to FAILED also during downgrade
-                  scHost.setUpgradeState(UpgradeState.FAILED);
-                }
-              } catch (JsonSyntaxException ex) {
-                LOG.warn("Structured output was found, but not parseable: {}", report.getStructuredOut());
-              }
-            }
-
-            LOG.warn("Operation failed - may be retried. Service component host: "
-                + schName + ", host: " + hostname + " Action id" + report.getActionId());
-            if (actionManager.isInProgressCommand(report)) {
-              scHost.handleEvent(new ServiceComponentHostOpFailedEvent
-                (schName, hostname, now));
-            } else {
-              LOG.info("Received report for a command that is no longer active. " + report);
-            }
-          } else if (report.getStatus().equals("IN_PROGRESS")) {
-            scHost.handleEvent(new ServiceComponentHostOpInProgressEvent(schName,
-                hostname, now));
-          }
-        } catch (ServiceComponentNotFoundException scnex) {
-          LOG.warn("Service component not found ", scnex);
-        } catch (InvalidStateTransitionException ex) {
-          if (LOG.isDebugEnabled()) {
-            LOG.warn("State machine exception.", ex);
-          } else {
-            LOG.warn("State machine exception. " + ex.getMessage());
-          }
-        }
-      }
-    }
-
-    //Update state machines from reports
-    actionManager.processTaskResponse(hostname, reports, commands);
-  }
-
-  protected void processStatusReports(HeartBeat heartbeat,
-                                      String hostname,
-                                      Clusters clusterFsm)
-      throws AmbariException {
-    Set<Cluster> clusters = clusterFsm.getClustersForHost(hostname);
-    for (Cluster cl : clusters) {
-      for (ComponentStatus status : heartbeat.componentStatus) {
-        if (status.getClusterName().equals(cl.getClusterName())) {
-          try {
-            Service svc = cl.getService(status.getServiceName());
-
-            String componentName = status.getComponentName();
-            if (svc.getServiceComponents().containsKey(componentName)) {
-              ServiceComponent svcComp = svc.getServiceComponent(
-                  componentName);
-              ServiceComponentHost scHost = svcComp.getServiceComponentHost(
-                  hostname);
-              State prevState = scHost.getState();
-              State liveState = State.valueOf(State.class, status.getStatus());
-              if (prevState.equals(State.INSTALLED)
-                  || prevState.equals(State.STARTED)
-                  || prevState.equals(State.STARTING)
-                  || prevState.equals(State.STOPPING)
-                  || prevState.equals(State.UNKNOWN)) {
-                scHost.setState(liveState); //TODO direct status set breaks state machine sometimes !!!
-                if (!prevState.equals(liveState)) {
-                  LOG.info("State of service component " + componentName
-                      + " of service " + status.getServiceName()
-                      + " of cluster " + status.getClusterName()
-                      + " has changed from " + prevState + " to " + liveState
-                      + " at host " + hostname);
-                }
-              }
-
-              SecurityState prevSecurityState = scHost.getSecurityState();
-              SecurityState currentSecurityState = SecurityState.valueOf(status.getSecurityState());
-              if((prevSecurityState != currentSecurityState)) {
-                if(prevSecurityState.isEndpoint()) {
-                  scHost.setSecurityState(currentSecurityState);
-                  LOG.info(String.format("Security of service component %s of service %s of cluster %s " +
-                          "has changed from %s to %s on host %s",
-                      componentName, status.getServiceName(), status.getClusterName(), prevSecurityState,
-                      currentSecurityState, hostname));
-                }
-                else {
-                  LOG.debug(String.format("Security of service component %s of service %s of cluster %s " +
-                          "has changed from %s to %s on host %s but will be ignored since %s is a " +
-                          "transitional state",
-                      componentName, status.getServiceName(), status.getClusterName(),
-                      prevSecurityState, currentSecurityState, hostname, prevSecurityState));
-                }
-              }
-
-              if (null != status.getStackVersion() && !status.getStackVersion().isEmpty()) {
-                scHost.setStackVersion(gson.fromJson(status.getStackVersion(), StackId.class));
-              }
-
-              if (null != status.getConfigTags()) {
-                scHost.updateActualConfigs(status.getConfigTags());
-              }
-
-              Map<String, Object> extra = status.getExtra();
-              if (null != extra && !extra.isEmpty()) {
-                try {
-                  if (extra.containsKey("processes")) {
-                    @SuppressWarnings("unchecked")
-                    List<Map<String, String>> list = (List<Map<String, String>>) extra.get("processes");
-                    scHost.setProcesses(list);
-                  }
-                  if (extra.containsKey("version")) {
-                    String version = extra.get("version").toString();
-
-                    HostComponentVersionAdvertisedEvent event = new HostComponentVersionAdvertisedEvent(cl, scHost, version);
-                    versionEventPublisher.publish(event);
-                  }
-
-                } catch (Exception e) {
-                  LOG.error("Could not access extra JSON for " +
-                      scHost.getServiceComponentName() + " from " +
-                      scHost.getHostName() + ": " + status.getExtra() +
-                      " (" + e.getMessage() + ")");
-                }
-              }
-
-              this.heartbeatMonitor.getAgentRequests()
-                  .setExecutionDetailsRequest(hostname, componentName, status.getSendExecCmdDet());
-            } else {
-              // TODO: What should be done otherwise?
-            }
-          } catch (ServiceNotFoundException e) {
-            LOG.warn("Received a live status update for a non-initialized"
-                + " service"
-                + ", clusterName=" + status.getClusterName()
-                + ", serviceName=" + status.getServiceName());
-            // FIXME ignore invalid live update and continue for now?
-            continue;
-          } catch (ServiceComponentNotFoundException e) {
-            LOG.warn("Received a live status update for a non-initialized"
-                + " servicecomponent"
-                + ", clusterName=" + status.getClusterName()
-                + ", serviceName=" + status.getServiceName()
-                + ", componentName=" + status.getComponentName());
-            // FIXME ignore invalid live update and continue for now?
-            continue;
-          } catch (ServiceComponentHostNotFoundException e) {
-            LOG.warn("Received a live status update for a non-initialized"
-                + " service"
-                + ", clusterName=" + status.getClusterName()
-                + ", serviceName=" + status.getServiceName()
-                + ", componentName=" + status.getComponentName()
-                + ", hostname=" + hostname);
-            // FIXME ignore invalid live update and continue for now?
-            continue;
-          } catch (RuntimeException e) {
-            LOG.warn("Received a live status with invalid payload"
-                + " service"
-                + ", clusterName=" + status.getClusterName()
-                + ", serviceName=" + status.getServiceName()
-                + ", componentName=" + status.getComponentName()
-                + ", hostname=" + hostname
-                + ", error=" + e.getMessage());
-            continue;
-          }
-        }
-      }
-    }
-  }
-=======
->>>>>>> 083ac6da
-
   /**
    * Adds commands from action queue to a heartbeat response.
    */
