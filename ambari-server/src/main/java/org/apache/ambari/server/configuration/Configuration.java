--- conflicted
+++ resolved
@@ -1097,19 +1097,11 @@
    * REST APIs will create new sessions that are never reaped since their
    * default time is -1.
    *
-<<<<<<< HEAD
-   * @return the time value or {@code 60} seconds for default.
-=======
    * @return the time value or {@code 1800} seconds for default.
->>>>>>> 33557337
    */
   public int getHttpSessionInactiveTimeout() {
     return Integer.parseInt(properties.getProperty(
         SERVER_HTTP_SESSION_INACTIVE_TIMEOUT,
-<<<<<<< HEAD
-        "60"));
-=======
         "1800"));
->>>>>>> 33557337
   }
 }