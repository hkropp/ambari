--- conflicted
+++ resolved
@@ -81,15 +81,11 @@
 
   @SerializedName("forceRefreshConfigTags")
   private Set<String> forceRefreshConfigTags = new HashSet<String>();
-<<<<<<< HEAD
 
   @SerializedName("commandParams")
-  private Map<String, String> commandParams;
+  private Map<String, String> commandParams = new HashMap<String, String>();
 
   @SerializedName("serviceName")
-=======
-  private Map<String, String> commandParams = new HashMap<String, String>();
->>>>>>> a8263345
   private String serviceName;
 
   @SerializedName("componentName")
